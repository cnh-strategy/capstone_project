--- conflicted
+++ resolved
@@ -2,7 +2,6 @@
 data/
 test/
 
-<<<<<<< HEAD
 # Common Python ignores
 __pycache__/
 *.py[cod]
@@ -25,18 +24,6 @@
 .installed.cfg
 *.egg
 MANIFEST
-=======
-# 아연추가
-venv/
-
-# 파이썬 캐시
-__pycache__/
-*.pyc
-*.pyo
-*.pyd
-# (아연추가)
-*.log
->>>>>>> b0531488
 
 # PyInstaller
 *.manifest
@@ -76,18 +63,14 @@
 
 # OS
 .DS_Store
-<<<<<<< HEAD
 .DS_Store?
 ._*
 .Spotlight-V100
 .Trashes
 ehthumbs.db
 Thumbs.db
-=======
-Thumbs.db
 
 
 # 아연추가
 __pycache__/
-*.pyc
->>>>>>> b0531488
+*.pyc