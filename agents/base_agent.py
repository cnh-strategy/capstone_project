--- conflicted
+++ resolved
@@ -71,15 +71,14 @@
 # BaseAgent (인터페이스/공통 기능)
 # -----------------------------
 import os
+import time
 import json
 import requests
 import yfinance as yf
+from datetime import datetime
 from dotenv import load_dotenv
-<<<<<<< HEAD
-=======
 from datetime import datetime, timezone
 from collections import defaultdict
->>>>>>> 8c1ffc0c
 
 # .env 로드 (환경변수 세팅)
 load_dotenv()
